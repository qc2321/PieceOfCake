import os
import pickle
from typing import List

import numpy as np
import logging
from scipy.optimize import linear_sum_assignment

import constants
from shapely.geometry import Polygon, LineString
from shapely.ops import split
import copy
from tqdm import tqdm
import time
import miniball
import math


SAVE_DATA = False


class grid_cut_strategy:
    def __init__(self, width, height, requests):
        self.width = width
        self.height = height
        self.requests = requests
        self.factors = self.factor_pairs(len(requests))

    def factor_pairs(self, x):
        min_pairs = 5

        def get_factor_pairs(n):
            pairs = []
            limit = int(abs(n) ** 0.5) + 1
            for i in range(1, limit):
                if n % i == 0 and i != 1:
                    pairs.append((i, n // i))
            return pairs

        pairs = get_factor_pairs(x)

        offset = 1
        while len(pairs) < min_pairs:
            higher_pairs = get_factor_pairs(x + offset)
            for pair in higher_pairs:
                if (1 not in pair) and (pair not in pairs):
                    pairs.append(pair)
            offset += 1

        return pairs

    def calculate_piece_areas(self, x_cuts, y_cuts):
        x_coords = np.sort(np.concatenate(([0], x_cuts, [self.width])))
        y_coords = np.sort(np.concatenate(([0], y_cuts, [self.height])))

        piece_widths = np.diff(x_coords)
        piece_heights = np.diff(y_coords)

        areas = np.concatenate(np.outer(piece_widths, piece_heights))

        return areas

    def loss_function(self, areas, requests):
        R = requests
        V = areas

        num_requests = len(R)
        num_values = len(V)

        cost_matrix = np.zeros((num_requests, num_values))

        for i, r in enumerate(R):
            for j, v in enumerate(V):
                cost_matrix[i][j] = abs(r - v) / r

        row_indices, col_indices = linear_sum_assignment(cost_matrix)

        total_cost = sum(
            cost_matrix[row_indices[i], col_indices[i]] for i in range(len(row_indices))
        )

        return total_cost

    def calculate_gradient(self, x_cuts, y_cuts, curr_loss, epsilon=1e-3):
        grad_x_cuts = np.zeros_like(x_cuts, dtype=float)
        grad_y_cuts = np.zeros_like(y_cuts, dtype=float)

        for i in range(len(x_cuts)):
            x_cuts_eps = x_cuts.copy()
            x_cuts_eps[i] += epsilon
            areas_eps = self.calculate_piece_areas(x_cuts_eps, y_cuts)
            loss_eps = self.loss_function(areas_eps, self.requests)
            grad_x_cuts[i] = (loss_eps - curr_loss) / epsilon

        for i in range(len(y_cuts)):
            y_cuts_eps = y_cuts.copy()
            y_cuts_eps[i] += epsilon
            areas_eps = self.calculate_piece_areas(x_cuts, y_cuts_eps)
            loss_eps = self.loss_function(areas_eps, self.requests)
            grad_y_cuts[i] = (loss_eps - curr_loss) / epsilon

        return grad_x_cuts, grad_y_cuts

    def gradient_descent(
        self,
        learning_rate=1,
        num_iterations=500,
        epsilon=1e-3,
        learning_rate_decay=0.99,
    ):
        best_loss = float("inf")
        best_x_cuts = None
        best_y_cuts = None
        all_losses = []

        for factor in self.factors:
            # print(f"Factor pair: {factor}")
            num_horizontal, num_vertical = factor

            x_cuts = np.array(
                np.random.randint(1, self.width, num_vertical), dtype=float
            )
            y_cuts = np.array(
                np.random.randint(1, self.height, num_horizontal), dtype=float
            )

            best_x_cuts = x_cuts.copy()
            best_y_cuts = y_cuts.copy()

            losses = []
            lr = learning_rate
            for i in range(num_iterations):
                lr = max(lr * learning_rate_decay, 1e-2)

                areas = self.calculate_piece_areas(x_cuts, y_cuts)
                loss = self.loss_function(areas, self.requests)
                losses.append(loss)

                if loss < best_loss:
                    best_loss = loss
                    best_x_cuts = x_cuts.copy()
                    best_y_cuts = y_cuts.copy()

                grad_x_cuts, grad_y_cuts = self.calculate_gradient(
                    x_cuts, y_cuts, loss, epsilon
                )

                x_cuts -= lr * grad_x_cuts
                y_cuts -= lr * grad_y_cuts
                # print(f'Iteration {i + 1}: Loss = {loss}, Best loss = {best_loss}')
            all_losses.append(losses)
        all_losses = np.array(all_losses)

        return best_x_cuts, best_y_cuts, all_losses


class Player:
    def __init__(
        self,
        rng: np.random.Generator,
        logger: logging.Logger,
        precomp_dir: str,
        tolerance: int,
    ) -> None:
        """Initialise the player with the basic information

        Args:
            rng (np.random.Generator): numpy random number generator, use this for same player behavior across run
            logger (logging.Logger): logger use this like logger.info("message")
            precomp_dir (str): Directory path to store/load pre-computation
            tolerance (int): tolerance for the cake distribution
            cake_len (int): Length of the smaller side of the cake
        """

        self.rng = rng
        self.logger = logger
        self.tolerance = tolerance
        self.cake_len = None
        self.cuts = None

    def move(self, current_percept) -> (int, List[int]):
        """Function which retrieves the current state of the cake

        Args:
            current_percept(PieceOfCakeState): contains current state information
        Returns:
            (int, List[int]): This function returns the next move of the user:
            The integer return value should be one of the following:
                constants.INIT - If wants to initialize the knife position
                constants.CUT - If wants to cut the cake
                constants.ASSIGN - If wants to assign the pieces
        """
        start_time = time.time()

        turn_number = current_percept.turn_number
        requests = current_percept.requests
        polygons = current_percept.polygons
        cur_pos = current_percept.cur_pos
        num_requests = len(requests)
        cake_len = current_percept.cake_len
        cake_width = current_percept.cake_width
        cake_area = cake_len * cake_width

        if turn_number == 1:

            strategies = []
            zig_zag_loss = float("inf")

            # try:
            #     if cake_len < 24:
            #         zig_zag_cuts = self.zig_zag(current_percept, requests)
            #         zig_zag_loss = self.get_loss_from_cuts(
            #             zig_zag_cuts,
            #             current_percept,
            #             plate=True,
            #             tolerance=self.tolerance,
            #         )
            #         strategies.append((zig_zag_cuts, zig_zag_loss))
            #         print(f"Zig zag loss: {zig_zag_loss}")
            # except Exception as e:
            #     print(e)

            if zig_zag_loss > 0:
                try:
                    grid_cut_strat = grid_cut_strategy(cake_width, cake_len, requests)
                    best_x_cuts, best_y_cuts, grid_cut_losses = (
                        grid_cut_strat.gradient_descent()
                    )

                    # grid_cuts = []  @Yoni store the cuts here, make sure that the initial coordinates is the first item in the array
                    grid_cuts = []
                    grid_cuts += self.vertical_cut(best_x_cuts, current_percept)
                    grid_cuts += self.horizontal_cut(best_y_cuts, current_percept)

                    # Uncomment below after cuts are generated
                    grid_loss = self.get_loss_from_cuts(
                        grid_cuts,
                        current_percept,
                        plate=True,
                        tolerance=self.tolerance,
                    )
                    strategies.append(([], grid_loss))
                    print(f"Grid cut loss: {grid_loss}")
                except Exception as e:
                    print(e)

<<<<<<< HEAD
                # Frank's tester code

                # try:
                #     gd_cuts = self.gradient_descent(
                #         requests, start_time, current_percept
                #     )
                #     gd_loss = self.get_loss_from_cuts(
                #         gd_cuts,
                #         current_percept,
                #         plate=True,
                #         tolerance=self.tolerance,
                #     )
                #     strategies.append((gd_cuts, gd_loss))
                #     print(f"Gradient descent loss: {gd_loss}")
                # except Exception as e:
                #     print(e)
=======
                try:
                    gd_cuts = self.gradient_descent(
                        requests, start_time, current_percept
                    )
                    gd_loss = self.get_loss_from_cuts(
                        gd_cuts,
                        current_percept,
                        plate=True,
                        tolerance=self.tolerance,
                    )
                    strategies.append((gd_cuts, gd_loss))
                    print(f"Gradient descent loss: {gd_loss}")
                except Exception as e:
                    print(e)
>>>>>>> 9f0f273e

            # ----------------------------


            best_loss = float("inf")
            best_cuts = []
            for cuts, loss in strategies:
                if loss < best_loss and len(cuts) > 0:
                    best_loss = loss
                    best_cuts = cuts
            self.cuts = [[round(cut[0], 2), round(cut[1], 2)] for cut in best_cuts]
            return constants.INIT, self.cuts[0]

        elif turn_number <= len(self.cuts):
            return constants.CUT, self.cuts[turn_number - 1]

        return constants.ASSIGN, optimal_assignment(
            requests, [polygon.area for polygon in polygons]
        )

    def zig_zag(self, current_percept, requests):
        cake_len = current_percept.cake_len
        cake_width = current_percept.cake_width
        cake_area = cake_len * cake_width

        num_restarts = 30

        min_loss = float("inf")
        best_cuts = []

        for restart in range(num_restarts):
            try:
                cuts = [[0, 0]]
                scrambled_requests = np.random.permutation(requests)
                for request in scrambled_requests:
                    # Calculate the base length needed for the current polygon area
                    base_length = round(2 * request / cake_len, 2)
                    knife_x = (
                        round(cuts[-2][0] + base_length, 2)
                        if len(cuts) > 2
                        else base_length
                    )
                    knife_y = cake_len if cuts[-1][1] == 0 else 0

                    # Adjust if the knife position goes beyond the cake width
                    if knife_x > cake_width:
                        adjustment = round(
                            2 * cake_area * 0.05 / (cake_width - cuts[-2][0]), 2
                        )
                        knife_x = cake_width
                        knife_y = (
                            cake_len - adjustment if cuts[-1][1] != 0 else adjustment
                        )
                    cuts.append([knife_x, knife_y])
                loss = self.get_loss_from_cuts(cuts, current_percept, plate=True)

                if loss < min_loss:
                    min_loss = loss
                    best_cuts = copy.deepcopy(cuts)
            except:
                pass

        return best_cuts
<<<<<<< HEAD
=======

    def vertical_cut(self, x_cuts_indices, current_percept):
        cake_len = current_percept.cake_len
        cake_width = current_percept.cake_width
            
        cuts = []

        # add cut to (index, 0)
        cuts.append([x_cuts_indices[0], 0])

        for cut in x_cuts_indices:

            # if location is on bottom edge, add cut to the top edge
            if is_on_bottom_half(cuts[-1][1]):
                cuts.append([cut, 0])

            # if location is on top edge, add cut to the bottom edge
            elif is_on_top_half(cuts[-1][1]):
                print("Location is on top edge")
                print("Appending cut to traverse to bottom edge")
                cuts.append([cut, cake_len])

            # if there is a next cut after current cut
            if cut != x_cuts_indices[-1]:
                next_cut = x_cuts_indices[x_cuts_indices.index(cut) + 1]
                print("There is a next cut after current cut")
                # if next cut is on left half of the cake
                if next_cut < cake_width / 2 and is_on_bottom_half(cuts[-1][1]):
                    print("Next cut is on bottom left half of the cake")
                    print("Appending cut to bottom left corner")
                    cuts.append(go_to_bottom_left_corner())
                    # Go to next index
                    print("Going to next index, appending cut to (", x_cuts_indices[x_cuts_indices.index(cut) + 1], ",", cake_len, ")")
                    cuts.append([x_cuts_indices[x_cuts_indices.index(cut) + 1], cake_len])
                # if next cut is on right half of the cake
                elif next_cut >= cake_width / 2 and is_on_bottom_half(cuts[-1][1]):
                    print("Next cut is on bottom right half of the cake")
                    cuts.append(go_to_bottom_right_corner())
                    # Go to next index
                    print("Going to next index, appending cut to (", x_cuts_indices[x_cuts_indices.index(cut) + 1], ",", cake_len, ")")
                    cuts.append([x_cuts_indices[x_cuts_indices.index(cut) + 1], cake_len])
                # if next cut is on left half of the cake
                elif next_cut < cake_width / 2 and is_on_top_half(cuts[-1][1]):
                    print("Next cut is to the top left half of the cake")
                    cuts.append(go_to_top_left_corner())
                    # Go to next index
                    print("Going to next index, appending cut to (", x_cuts_indices[x_cuts_indices.index(cut) + 1], ", 0)")
                    cuts.append([x_cuts_indices[x_cuts_indices.index(cut) + 1], 0]) 
                # if next cut is on right half of the cake
                elif next_cut >= cake_width / 2 and is_on_top_half(cuts[-1][1]):
                    print("Next cut is to the top right half of the cake")
                    cuts.append(go_to_top_right_corner())
                    # Go to next index
                    print("Going to next index, appending cut to (", x_cuts_indices[x_cuts_indices.index(cut) + 1], ", 0)")
                    cuts.append([x_cuts_indices[x_cuts_indices.index(cut) + 1], 0])


        def go_to_top_right_corner(default=True):
            if default:
                return [cake_width, 0.01]
            return [cake_width-0.01, 0]
        def go_to_top_left_corner(default=True):
            if default:
                return [0, 0.01]

            return [0.01, 0]
        def go_to_bottom_right_corner(default=True):
            if default:
                return [cake_width, round(cake_len - 0.01, 2)]
            
            return [round(cake_width - 0.01, 2), cake_len]
        def go_to_bottom_left_corner(default=True):
            if default:
                return [0, round(cake_len - 0.01, 2)]
            return [0.01, cake_len]
        def go_to_location(x_index):
            # if current location is on top half of cake, go to (x,0)
            if x_index < cake_width / 2:
                return [x_index, 0]
            # if current location is on bottom half of cake, go to (x,cake_len)
            else:
                return [[x_index, cake_len]]
        def is_on_top_half(cur_y):
            return cur_y == 0
        def is_on_bottom_half(cur_y):
            return cur_y == cake_len
        def is_on_left_half(cur_x):
            return cur_x == 0
        def is_on_right_half(cur_x):
            return cur_x == cake_width


        return cuts

    def horizontal_cut(self, y_cuts_indices, current_percept):
        cake_len = current_percept.cake_len
        cake_width = current_percept.cake_width
        cuts = []
        
        # Start the first cut at (0, y_cuts_indices[0])
        cuts.append([0, y_cuts_indices[0]])
        print(f"Init at (0, {y_cuts_indices[0]})")

        for cut in y_cuts_indices:

            # if the current location is on the left half of the cake, add cut to the right edge
            if is_on_left_half(cuts[-1][0]):
                print("Location is on the left edge")
                print("Appending cut to traverse to right edge")
                cuts.append([cake_width, cut])

            # if the location is on the right half of the cake, add cut to the left edge
            elif is_on_right_half(cuts[-1][0]):
                print("Location is on the right edge")
                print("Appending cut to traverse to left edge")
                cuts.append([0, cut])

            # if there is a next cut after the current cut
            if cut != y_cuts_indices[-1]:
                next_cut = y_cuts_indices[y_cuts_indices.index(cut) + 1]
                print("There is a next cut after the current cut")
                
                # if the next cut is in the top half of the cake
                if next_cut < cake_len / 2 and is_on_left_half(cuts[-1][0]):
                    print("Next cut is in the top left half of the cake")
                    cuts.append(go_to_top_left_corner(False))
                    # move to next index and append cut to (cake_width, next_cut)
                    print(f"Going to next index, appending cut to ({0}, {next_cut})")
                    cuts.append([0, next_cut])
                    
                # if the next cut is in the bottom half of the cake
                elif next_cut >= cake_len / 2 and is_on_left_half(cuts[-1][0]):
                    print("Next cut is in the bottom left half of the cake")
                    cuts.append(go_to_bottom_left_corner(False))
                    # move to next index and append cut to (cake_width, next_cut)
                    print(f"Going to next index, appending cut to ({0}, {next_cut})")
                    cuts.append([0, next_cut])

                # if the next cut is in the top half of the cake
                elif next_cut < cake_len / 2 and is_on_right_half(cuts[-1][0]):
                    print("Next cut is in the top right half of the cake")
                    cuts.append(go_to_top_right_corner(False))
                    # move to next index and append cut to (0, next_cut)
                    print(f"Going to next index, appending cut to (0, {next_cut})")
                    cuts.append([cake_width, next_cut])

                # if the next cut is in the bottom half of the cake
                elif next_cut >= cake_len / 2 and is_on_right_half(cuts[-1][0]):
                    print("Next cut is in the bottom right half of the cake")
                    cuts.append(go_to_bottom_right_corner(False))
                    # move to next index and append cut to (0, next_cut)
                    print(f"Going to next index, appending cut to (0, {next_cut})")
                    cuts.append([cake_width, next_cut])

        def go_to_top_right_corner(default=True):
            if default:
                return [cake_width, 0.01]
            return [cake_width-0.01, 0]
        def go_to_top_left_corner(default=True):
            if default:
                return [0, 0.01]

            return [0.01, 0]
        def go_to_bottom_right_corner(default=True):
            if default:
                return [cake_width, round(cake_len - 0.01, 2)]
            
            return [round(cake_width - 0.01, 2), cake_len]
        def go_to_bottom_left_corner(default=True):
            if default:
                return [0, round(cake_len - 0.01, 2)]
            return [0.01, cake_len]
        def is_on_top_half(cur_y):
            return cur_y == 0
        def is_on_bottom_half(cur_y):
            return cur_y == cake_len
        def is_on_left_half(cur_x):
            return cur_x == 0
        def is_on_right_half(cur_x):
            return cur_x == cake_width

        return cuts
        
 
>>>>>>> 9f0f273e
    def gradient_descent(self, requests, start_time, current_percept):
        cake_len = current_percept.cake_len
        cake_width = current_percept.cake_width

        # @yoni adds here code
        def vertical_cut(x_cuts_indices):
            cuts = []

            # add cut to (index, 0)
            cuts.append([x_cuts_indices[0], 0])

            for cut in x_cuts_indices:

                # if location is on bottom edge, add cut to the top edge
                if is_on_bottom_half(cuts[-1][1]):
                    cuts.append([cut, 0])

                # if location is on top edge, add cut to the bottom edge
                elif is_on_top_half(cuts[-1][1]):
                    print("Location is on top edge")
                    print("Appending cut to traverse to bottom edge")
                    cuts.append([cut, cake_len])

                # if there is a next cut after current cut
                if cut != x_cuts_indices[-1]:
                    next_cut = x_cuts_indices[x_cuts_indices.index(cut) + 1]
                    print("There is a next cut after current cut")
                    # if next cut is on left half of the cake
                    if next_cut < cake_width / 2 and is_on_bottom_half(cuts[-1][1]):
                        print("Next cut is on bottom left half of the cake")
                        print("Appending cut to bottom left corner")
                        cuts.append(go_to_bottom_left_corner())
                        # Go to next index
                        print("Going to next index, appending cut to (", x_cuts_indices[x_cuts_indices.index(cut) + 1], ",", cake_len, ")")
                        cuts.append([x_cuts_indices[x_cuts_indices.index(cut) + 1], cake_len])
                    # if next cut is on right half of the cake
                    elif next_cut >= cake_width / 2 and is_on_bottom_half(cuts[-1][1]):
                        print("Next cut is on bottom right half of the cake")
                        cuts.append(go_to_bottom_right_corner())
                        # Go to next index
                        print("Going to next index, appending cut to (", x_cuts_indices[x_cuts_indices.index(cut) + 1], ",", cake_len, ")")
                        cuts.append([x_cuts_indices[x_cuts_indices.index(cut) + 1], cake_len])
                    # if next cut is on left half of the cake
                    elif next_cut < cake_width / 2 and is_on_top_half(cuts[-1][1]):
                        print("Next cut is to the top left half of the cake")
                        cuts.append(go_to_top_left_corner())
                        # Go to next index
                        print("Going to next index, appending cut to (", x_cuts_indices[x_cuts_indices.index(cut) + 1], ", 0)")
                        cuts.append([x_cuts_indices[x_cuts_indices.index(cut) + 1], 0]) 
                    # if next cut is on right half of the cake
                    elif next_cut >= cake_width / 2 and is_on_top_half(cuts[-1][1]):
                        print("Next cut is to the top right half of the cake")
                        cuts.append(go_to_top_right_corner())
                        # Go to next index
                        print("Going to next index, appending cut to (", x_cuts_indices[x_cuts_indices.index(cut) + 1], ", 0)")
                        cuts.append([x_cuts_indices[x_cuts_indices.index(cut) + 1], 0])

            return cuts
            
        def go_to_top_right_corner(default=True):
            if default:
                return [cake_width, 0.01]
            return [cake_width-0.01, 0]
        def go_to_top_left_corner(default=True):
            if default:
                return [0, 0.01]

            return [0.01, 0]
        def go_to_bottom_right_corner(default=True):
            if default:
                return [cake_width, round(cake_len - 0.01, 2)]
            
            return [round(cake_width - 0.01, 2), cake_len]
        def go_to_bottom_left_corner(default=True):
            if default:
                return [0, round(cake_len - 0.01, 2)]
            return [0.01, cake_len]
        def go_to_location(x_index):
            # if current location is on top half of cake, go to (x,0)
            if x_index < cake_width / 2:
                return [x_index, 0]
            # if current location is on bottom half of cake, go to (x,cake_len)
            else:
                return [[x_index, cake_len]]
        def is_on_top_half(cur_y):
            return cur_y == 0
        def is_on_bottom_half(cur_y):
            return cur_y == cake_len
        def is_on_left_half(cur_x):
            return cur_x == 0
        def is_on_right_half(cur_x):
            return cur_x == cake_width

        def horizontal_cut(y_cuts_indices):
            cuts = []
            
            # Start the first cut at (0, y_cuts_indices[0])
            cuts.append([0, y_cuts_indices[0]])
            print(f"Init at (0, {y_cuts_indices[0]})")

            for cut in y_cuts_indices:

                # if the current location is on the left half of the cake, add cut to the right edge
                if is_on_left_half(cuts[-1][0]):
                    print("Location is on the left edge")
                    print("Appending cut to traverse to right edge")
                    cuts.append([cake_width, cut])

                # if the location is on the right half of the cake, add cut to the left edge
                elif is_on_right_half(cuts[-1][0]):
                    print("Location is on the right edge")
                    print("Appending cut to traverse to left edge")
                    cuts.append([0, cut])

                # if there is a next cut after the current cut
                if cut != y_cuts_indices[-1]:
                    next_cut = y_cuts_indices[y_cuts_indices.index(cut) + 1]
                    print("There is a next cut after the current cut")
                    
                    # if the next cut is in the top half of the cake
                    if next_cut < cake_len / 2 and is_on_left_half(cuts[-1][0]):
                        print("Next cut is in the top left half of the cake")
                        cuts.append(go_to_top_left_corner(False))
                        # move to next index and append cut to (cake_width, next_cut)
                        print(f"Going to next index, appending cut to ({0}, {next_cut})")
                        cuts.append([0, next_cut])
                        
                    # if the next cut is in the bottom half of the cake
                    elif next_cut >= cake_len / 2 and is_on_left_half(cuts[-1][0]):
                        print("Next cut is in the bottom left half of the cake")
                        cuts.append(go_to_bottom_left_corner(False))
                        # move to next index and append cut to (cake_width, next_cut)
                        print(f"Going to next index, appending cut to ({0}, {next_cut})")
                        cuts.append([0, next_cut])

                    # if the next cut is in the top half of the cake
                    elif next_cut < cake_len / 2 and is_on_right_half(cuts[-1][0]):
                        print("Next cut is in the top right half of the cake")
                        cuts.append(go_to_top_right_corner(False))
                        # move to next index and append cut to (0, next_cut)
                        print(f"Going to next index, appending cut to (0, {next_cut})")
                        cuts.append([cake_width, next_cut])

                    # if the next cut is in the bottom half of the cake
                    elif next_cut >= cake_len / 2 and is_on_right_half(cuts[-1][0]):
                        print("Next cut is in the bottom right half of the cake")
                        cuts.append(go_to_bottom_right_corner(False))
                        # move to next index and append cut to (0, next_cut)
                        print(f"Going to next index, appending cut to (0, {next_cut})")
                        cuts.append([cake_width, next_cut])

            return cuts
        
        # def go_to_top_right_corner(default=True):
        #     if default:
        #         return [cake_width, 0.01]
        #     return [cake_width-0.01, 0]
        # def go_to_top_left_corner(default=True):
        #     if default:
        #         return [0, 0.01]

        #     return [0.01, 0]
        # def go_to_bottom_right_corner(default=True):
        #     if default:
        #         return [cake_width, round(cake_len - 0.01, 2)]
            
        #     return [round(cake_width - 0.01, 2), cake_len]
        # def go_to_bottom_left_corner(default=True):
        #     if default:
        #         return [0, round(cake_len - 0.01, 2)]
        #     return [0.01, cake_len]
        # def is_on_top_half(cur_y):
        #     return cur_y == 0
        # def is_on_bottom_half(cur_y):
        #     return cur_y == cake_len
        # def is_on_left_half(cur_x):
        #     return cur_x == 0
        # def is_on_right_half(cur_x):
        #     return cur_x == cake_width




            
            # self.cuts = vertical_cut([1, 2, 3, 4, 5, 6, 7, 8, 9, 10, 11, 12, 13, 14, 15])
        #     self.cuts = horizontal_cut([1, 2, 3, 4, 5, 6, 7, 8, 9, 10, 11, 12, 13, 14, 15])


        #     return constants.INIT, self.cuts[0]
        # elif turn_number <= len(self.cuts):
        #     return constants.CUT, self.cuts[turn_number - 1]

        # return constants.ASSIGN, optimal_assignment(
        #     requests, [polygon.area for polygon in polygons]
        # )
        num_restarts = 30
        stagnant_limit = 20
        min_loss = float("inf")
        best_cuts = None

        all_losses = []

        while True:
            if len(requests) > 50:
                num_cuts = math.floor(np.abs(np.random.normal(len(requests) // 3, 5)))
            elif len(requests) > 20:
                num_cuts = math.floor(np.abs(np.random.normal(len(requests) // 2, 5)))
            else:
                num_cuts = math.floor(np.abs(np.random.normal(len(requests), 2)))

            # Time check
            if current_percept.time_remaining - time.time() + start_time < 60:
                break

            cuts = generate_random_cuts(num_cuts, (cake_width, cake_len))
            loss = self.get_loss_from_cuts(cuts, current_percept)
            losses = [loss]

            stagnant_steps = 0
            prev_loss = loss

            if loss < min_loss:
                best_cuts = copy.deepcopy(cuts)
                min_loss = loss

            # Gradient descent
            learning_rate = 1

            step = 0
            # while step < num_steps:
            while loss > 0.01 and stagnant_steps < stagnant_limit:
                learning_rate = max(0.1, learning_rate * 0.995)
                gradients = self.get_gradient(loss, cuts, current_percept)

                cur_x, cur_y = cuts[0]
                for j in range(len(cuts)):
                    cuts[j] = get_shifted_cut(
                        cuts[j],
                        -learning_rate * gradients[j],
                        (cake_width, cake_len),
                        (cur_x, cur_y),
                    )
                    cur_x, cur_y = cuts[j]
                loss = self.get_loss_from_cuts(cuts, current_percept)
                losses.append(loss)
                if loss < min_loss:
                    best_cuts = copy.deepcopy(cuts)
                    min_loss = loss

                # Check for stagnation
                if prev_loss - loss < 0.01:
                    stagnant_steps += 1
                else:
                    stagnant_steps = 0
                prev_loss = loss

                # Time check
                if current_percept.time_remaining - time.time() + start_time < 60:
                    break

                step += 1
            all_losses.append(losses)

        if SAVE_DATA:
            try:
                np.save(f"loss_{num_cuts}_{len(requests)}.npy", all_losses)
            except:
                pass

        return best_cuts

    def get_loss_from_cuts(self, cuts, current_percept, plate=True, tolerance=0):
        new_percept = copy.deepcopy(current_percept)
        new_polygons = new_percept.polygons

        new_percept.cur_pos = cuts[0]

        for cut in cuts[1:]:
            new_polygons, new_percept = self.cut_cake(
                cut,
                new_polygons,
                new_percept,
            )
        loss = cost_function(new_polygons, current_percept.requests, plate, tolerance)
        return loss

    def get_gradient(self, loss, cuts, current_percept):
        dw = current_percept.cake_width / 100
        gradients = np.zeros(len(cuts))

        cur_x, cur_y = cuts[0]
        for i in range(len(cuts)):
            # for i in tqdm(range(len(cuts))):
            new_cuts = copy.deepcopy(cuts)
            new_cuts[i] = get_shifted_cut(
                cuts[i],
                dw,
                (current_percept.cake_width, current_percept.cake_len),
                (cur_x, cur_y),
            )
            cur_x, cur_y = new_cuts[i]

            new_loss = self.get_loss_from_cuts(new_cuts, current_percept)
            gradients[i] = (new_loss - loss) / dw
        return gradients

    def cut_cake(self, cut, polygons, current_percept):
        # Check if the next position is on the boundary of the cake
        if invalid_knife_position(cut, current_percept):
            raise ValueError("Invalid knife position")

        # Cut the cake piece
        newPieces = []
        for polygon in polygons:
            line_points = LineString([tuple(current_percept.cur_pos), tuple(cut)])
            slices = divide_polygon(polygon, line_points)
            for slice in slices:
                newPieces.append(slice)

        current_percept.cur_pos = cut
        return newPieces, current_percept


def invalid_knife_position(pos, current_percept):
    cur_x, cur_y = pos
    if (cur_x != 0 and cur_x != current_percept.cake_width) and (
        cur_y != 0 and cur_y != current_percept.cake_len
    ):
        return True

    if cur_x == 0 or cur_x == current_percept.cake_width:
        if cur_y < 0 or cur_y > current_percept.cake_len:
            return True

    if cur_y == 0 or cur_y == current_percept.cake_len:
        if cur_x < 0 or cur_x > current_percept.cake_width:
            return True
    return False


def divide_polygon(polygon, line):
    if not line.intersects(polygon):
        return [polygon]
    result = split(polygon, line)

    polygons = []
    for i in range(len(result.geoms)):
        polygons.append(result.geoms[i])

    return polygons


def generate_random_cuts(num_cuts, cake_dims):
    cake_width, cake_len = cake_dims
    corner_gap = 1e-3
    cur_x, cur_y = [
        [0, np.random.uniform(corner_gap, cake_len - corner_gap)],
        [cake_width, np.random.uniform(corner_gap, cake_len - corner_gap)],
        [np.random.uniform(corner_gap, cake_width - corner_gap), 0],
        [np.random.uniform(corner_gap, cake_width - corner_gap), cake_len],
    ][np.random.choice(4)]

    cuts = [[cur_x, cur_y]]
    for i in range(num_cuts):
        # Generate random cuts
        top = [
            np.random.uniform(corner_gap, cake_width - corner_gap),
            0,
        ]
        bottom = [
            np.random.uniform(corner_gap, cake_width - corner_gap),
            cake_len,
        ]
        right = [
            cake_width,
            np.random.uniform(corner_gap, cake_len - corner_gap),
        ]
        left = [
            0,
            np.random.uniform(corner_gap, cake_len - corner_gap),
        ]

        if cur_x == 0:  # Start from left
            cuts.append([top, bottom, right][np.random.choice(3)])
        elif cur_x == cake_width:  # Start from right
            cuts.append([top, bottom, left][np.random.choice(3)])
        elif cur_y == 0:  # Start from top
            cuts.append([bottom, left, right][np.random.choice(3)])
        elif cur_y == cake_len:  # Start from bottom
            cuts.append([top, left, right][np.random.choice(3)])

        cur_x, cur_y = cuts[-1]

    return cuts


def cost_function(polygons, requests, plate, tolerance):
    if plate:
        V = []
        for polygon in polygons:
            cake_points = np.array(
                list(zip(*polygon.exterior.coords.xy)), dtype=np.double
            )
            res = miniball.miniball(cake_points)
            if res["radius"] <= 12.5:
                V.append(polygon.area)
    else:
        V = [polygon.area for polygon in polygons]

    R = requests

    num_requests = len(R)
    num_values = len(V)

    cost_matrix = np.zeros((num_requests, num_values))

    # Fill the cost matrix with relative differences
    for i, r in enumerate(R):
        for j, v in enumerate(V):
            penalty = abs(r - v) / r * 100
            if penalty > tolerance:
                cost_matrix[i][j] = abs(r - v) / r

    # Solving the assignment problem
    row_indices, col_indices = linear_sum_assignment(cost_matrix)

    # Calculate the total cost by summing the optimal assignment costs
    total_cost = sum(
        cost_matrix[row_indices[i], col_indices[i]] for i in range(len(row_indices))
    )

    return total_cost


def get_shifted_cut(cut, shift, cake_dims, pos):
    cake_width, cake_len = cake_dims
    cur_x, cur_y = pos

    shifted_cut = copy.deepcopy(cut)
    if cut[0] == 0:  # Left
        if cut[1] + shift > cake_len:
            if cur_y != cake_len:
                remainder = (
                    cut[1] + shift - cake_len
                    if cut[1] + shift - cake_len < cake_width
                    else cake_width
                )
                shifted_cut = [remainder, cake_len]
        elif cut[1] + shift < 0:
            if cur_y != 0:
                remainder = (
                    -(cut[1] + shift) if -(cut[1] + shift) < cake_width else cake_width
                )
                shifted_cut = [remainder, 0]
        else:
            shifted_cut = [0, cut[1] + shift]
    elif cut[0] == cake_width:  # Right
        if cut[1] + shift > cake_len:
            if cur_y != cake_len:
                remainder = cut[1] - shift if cake_width - (cut[1] - shift) > 0 else 0
                shifted_cut = [cake_width - remainder, cake_len]
        elif cut[1] + shift < 0:
            if cur_y != 0:
                remainder = (
                    -(cut[1] + shift) if cake_width - (cut[1] + shift) > 0 else 0
                )
                shifted_cut = [cake_width - remainder, 0]
        else:
            shifted_cut = [cake_width, cut[1] + shift]
    elif cut[1] == 0:  # Top
        if cut[0] + shift > cake_width:
            if cur_x != cake_width:
                remainder = (
                    cut[0] + shift - cake_width
                    if cut[0] + shift - cake_width < cake_len
                    else cake_len
                )
                shifted_cut = [cake_width, remainder]
        elif cut[0] + shift < 0:
            if cur_x != 0:
                remainder = (
                    -(cut[0] + shift) if -(cut[0] + shift) < cake_len else cake_len
                )
                shifted_cut = [0, remainder]
        else:
            shifted_cut = [cut[0] + shift, 0]
    elif cut[1] == cake_len:  # Bottom
        if cut[0] + shift > cake_width:
            if cur_x != cake_width:
                remainder = cut[0] - shift if cake_len - (cut[0] - shift) > 0 else 0
                shifted_cut = [
                    cake_width,
                    cake_len - remainder,
                ]
        elif cut[0] + shift < 0:
            if cur_x != 0:
                remainder = -(cut[0] + shift) if cake_len - (cut[0] + shift) > 0 else 0
                shifted_cut = [0, cake_len - remainder]
        else:
            shifted_cut = [cut[0] + shift, cake_len]
    return shifted_cut


def optimal_assignment(R, V):
    num_requests = len(R)
    num_values = len(V)

    cost_matrix = np.zeros((num_requests, num_values))

    # Fill the cost matrix with relative differences
    for i, r in enumerate(R):
        for j, v in enumerate(V):
            cost_matrix[i][j] = abs(r - v) / r

    # Solving the assignment problem
    row_indices, col_indices = linear_sum_assignment(cost_matrix)

    # Assignment array where assignment[i] is the index of V matched to R[i]
    assignment = [int(col_indices[i]) for i in range(num_requests)]

    return assignment<|MERGE_RESOLUTION|>--- conflicted
+++ resolved
@@ -244,7 +244,6 @@
                 except Exception as e:
                     print(e)
 
-<<<<<<< HEAD
                 # Frank's tester code
 
                 # try:
@@ -261,22 +260,6 @@
                 #     print(f"Gradient descent loss: {gd_loss}")
                 # except Exception as e:
                 #     print(e)
-=======
-                try:
-                    gd_cuts = self.gradient_descent(
-                        requests, start_time, current_percept
-                    )
-                    gd_loss = self.get_loss_from_cuts(
-                        gd_cuts,
-                        current_percept,
-                        plate=True,
-                        tolerance=self.tolerance,
-                    )
-                    strategies.append((gd_cuts, gd_loss))
-                    print(f"Gradient descent loss: {gd_loss}")
-                except Exception as e:
-                    print(e)
->>>>>>> 9f0f273e
 
             # ----------------------------
 
@@ -340,193 +323,7 @@
                 pass
 
         return best_cuts
-<<<<<<< HEAD
-=======
-
-    def vertical_cut(self, x_cuts_indices, current_percept):
-        cake_len = current_percept.cake_len
-        cake_width = current_percept.cake_width
-            
-        cuts = []
-
-        # add cut to (index, 0)
-        cuts.append([x_cuts_indices[0], 0])
-
-        for cut in x_cuts_indices:
-
-            # if location is on bottom edge, add cut to the top edge
-            if is_on_bottom_half(cuts[-1][1]):
-                cuts.append([cut, 0])
-
-            # if location is on top edge, add cut to the bottom edge
-            elif is_on_top_half(cuts[-1][1]):
-                print("Location is on top edge")
-                print("Appending cut to traverse to bottom edge")
-                cuts.append([cut, cake_len])
-
-            # if there is a next cut after current cut
-            if cut != x_cuts_indices[-1]:
-                next_cut = x_cuts_indices[x_cuts_indices.index(cut) + 1]
-                print("There is a next cut after current cut")
-                # if next cut is on left half of the cake
-                if next_cut < cake_width / 2 and is_on_bottom_half(cuts[-1][1]):
-                    print("Next cut is on bottom left half of the cake")
-                    print("Appending cut to bottom left corner")
-                    cuts.append(go_to_bottom_left_corner())
-                    # Go to next index
-                    print("Going to next index, appending cut to (", x_cuts_indices[x_cuts_indices.index(cut) + 1], ",", cake_len, ")")
-                    cuts.append([x_cuts_indices[x_cuts_indices.index(cut) + 1], cake_len])
-                # if next cut is on right half of the cake
-                elif next_cut >= cake_width / 2 and is_on_bottom_half(cuts[-1][1]):
-                    print("Next cut is on bottom right half of the cake")
-                    cuts.append(go_to_bottom_right_corner())
-                    # Go to next index
-                    print("Going to next index, appending cut to (", x_cuts_indices[x_cuts_indices.index(cut) + 1], ",", cake_len, ")")
-                    cuts.append([x_cuts_indices[x_cuts_indices.index(cut) + 1], cake_len])
-                # if next cut is on left half of the cake
-                elif next_cut < cake_width / 2 and is_on_top_half(cuts[-1][1]):
-                    print("Next cut is to the top left half of the cake")
-                    cuts.append(go_to_top_left_corner())
-                    # Go to next index
-                    print("Going to next index, appending cut to (", x_cuts_indices[x_cuts_indices.index(cut) + 1], ", 0)")
-                    cuts.append([x_cuts_indices[x_cuts_indices.index(cut) + 1], 0]) 
-                # if next cut is on right half of the cake
-                elif next_cut >= cake_width / 2 and is_on_top_half(cuts[-1][1]):
-                    print("Next cut is to the top right half of the cake")
-                    cuts.append(go_to_top_right_corner())
-                    # Go to next index
-                    print("Going to next index, appending cut to (", x_cuts_indices[x_cuts_indices.index(cut) + 1], ", 0)")
-                    cuts.append([x_cuts_indices[x_cuts_indices.index(cut) + 1], 0])
-
-
-        def go_to_top_right_corner(default=True):
-            if default:
-                return [cake_width, 0.01]
-            return [cake_width-0.01, 0]
-        def go_to_top_left_corner(default=True):
-            if default:
-                return [0, 0.01]
-
-            return [0.01, 0]
-        def go_to_bottom_right_corner(default=True):
-            if default:
-                return [cake_width, round(cake_len - 0.01, 2)]
-            
-            return [round(cake_width - 0.01, 2), cake_len]
-        def go_to_bottom_left_corner(default=True):
-            if default:
-                return [0, round(cake_len - 0.01, 2)]
-            return [0.01, cake_len]
-        def go_to_location(x_index):
-            # if current location is on top half of cake, go to (x,0)
-            if x_index < cake_width / 2:
-                return [x_index, 0]
-            # if current location is on bottom half of cake, go to (x,cake_len)
-            else:
-                return [[x_index, cake_len]]
-        def is_on_top_half(cur_y):
-            return cur_y == 0
-        def is_on_bottom_half(cur_y):
-            return cur_y == cake_len
-        def is_on_left_half(cur_x):
-            return cur_x == 0
-        def is_on_right_half(cur_x):
-            return cur_x == cake_width
-
-
-        return cuts
-
-    def horizontal_cut(self, y_cuts_indices, current_percept):
-        cake_len = current_percept.cake_len
-        cake_width = current_percept.cake_width
-        cuts = []
-        
-        # Start the first cut at (0, y_cuts_indices[0])
-        cuts.append([0, y_cuts_indices[0]])
-        print(f"Init at (0, {y_cuts_indices[0]})")
-
-        for cut in y_cuts_indices:
-
-            # if the current location is on the left half of the cake, add cut to the right edge
-            if is_on_left_half(cuts[-1][0]):
-                print("Location is on the left edge")
-                print("Appending cut to traverse to right edge")
-                cuts.append([cake_width, cut])
-
-            # if the location is on the right half of the cake, add cut to the left edge
-            elif is_on_right_half(cuts[-1][0]):
-                print("Location is on the right edge")
-                print("Appending cut to traverse to left edge")
-                cuts.append([0, cut])
-
-            # if there is a next cut after the current cut
-            if cut != y_cuts_indices[-1]:
-                next_cut = y_cuts_indices[y_cuts_indices.index(cut) + 1]
-                print("There is a next cut after the current cut")
-                
-                # if the next cut is in the top half of the cake
-                if next_cut < cake_len / 2 and is_on_left_half(cuts[-1][0]):
-                    print("Next cut is in the top left half of the cake")
-                    cuts.append(go_to_top_left_corner(False))
-                    # move to next index and append cut to (cake_width, next_cut)
-                    print(f"Going to next index, appending cut to ({0}, {next_cut})")
-                    cuts.append([0, next_cut])
-                    
-                # if the next cut is in the bottom half of the cake
-                elif next_cut >= cake_len / 2 and is_on_left_half(cuts[-1][0]):
-                    print("Next cut is in the bottom left half of the cake")
-                    cuts.append(go_to_bottom_left_corner(False))
-                    # move to next index and append cut to (cake_width, next_cut)
-                    print(f"Going to next index, appending cut to ({0}, {next_cut})")
-                    cuts.append([0, next_cut])
-
-                # if the next cut is in the top half of the cake
-                elif next_cut < cake_len / 2 and is_on_right_half(cuts[-1][0]):
-                    print("Next cut is in the top right half of the cake")
-                    cuts.append(go_to_top_right_corner(False))
-                    # move to next index and append cut to (0, next_cut)
-                    print(f"Going to next index, appending cut to (0, {next_cut})")
-                    cuts.append([cake_width, next_cut])
-
-                # if the next cut is in the bottom half of the cake
-                elif next_cut >= cake_len / 2 and is_on_right_half(cuts[-1][0]):
-                    print("Next cut is in the bottom right half of the cake")
-                    cuts.append(go_to_bottom_right_corner(False))
-                    # move to next index and append cut to (0, next_cut)
-                    print(f"Going to next index, appending cut to (0, {next_cut})")
-                    cuts.append([cake_width, next_cut])
-
-        def go_to_top_right_corner(default=True):
-            if default:
-                return [cake_width, 0.01]
-            return [cake_width-0.01, 0]
-        def go_to_top_left_corner(default=True):
-            if default:
-                return [0, 0.01]
-
-            return [0.01, 0]
-        def go_to_bottom_right_corner(default=True):
-            if default:
-                return [cake_width, round(cake_len - 0.01, 2)]
-            
-            return [round(cake_width - 0.01, 2), cake_len]
-        def go_to_bottom_left_corner(default=True):
-            if default:
-                return [0, round(cake_len - 0.01, 2)]
-            return [0.01, cake_len]
-        def is_on_top_half(cur_y):
-            return cur_y == 0
-        def is_on_bottom_half(cur_y):
-            return cur_y == cake_len
-        def is_on_left_half(cur_x):
-            return cur_x == 0
-        def is_on_right_half(cur_x):
-            return cur_x == cake_width
-
-        return cuts
-        
- 
->>>>>>> 9f0f273e
+
     def gradient_descent(self, requests, start_time, current_percept):
         cake_len = current_percept.cake_len
         cake_width = current_percept.cake_width
