--- conflicted
+++ resolved
@@ -47,12 +47,9 @@
         self.acceptable_range = []
         ############################
         self.angle_cuts = []
-<<<<<<< HEAD
+        self.margin = 0.01
         self.zigzag_cuts = []
         self.zigzag_found = False
-=======
-        self.margin = 0.01
->>>>>>> dd43b460
 
     def move(self, current_percept) -> tuple[int, List[int]]:
         """Function which retrieves the current state of the amoeba map and returns an amoeba movement
@@ -154,6 +151,7 @@
             self.zigzag_found = True
             return constants.INIT, self.zigzag_cuts[0]
     
+
     # Returns penalty given 
     def simulate_cuts(self, factor) -> tuple[float, list]:
         total_penalty = 0
