--- conflicted
+++ resolved
@@ -62,11 +62,8 @@
         self.edges = None
         self.cake = None
         self.solution = None
-<<<<<<< HEAD
-        self.solution_polygons = None
         self.beam_uuid_to_pieces = {}
-=======
->>>>>>> 268f5d31
+
 
     def move(self, current_percept: PieceOfCakeState) -> tuple[int, List[int]]:
         """Function that retrieves the current state of the cake map and returns an cake movement
