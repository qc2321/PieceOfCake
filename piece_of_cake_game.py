import json
import os
import sys
import time
import signal
import numpy as np
import math
import traceback
import matplotlib.pyplot as plt

from shapely import points, centroid

import miniball

from piece_of_cake_state import PieceOfCakeState
from constants import *
import constants
from utils import *
from players.default_player import Player as DefaultPlayer
from players.G2_Player import G2_Player
from players.g6_player import Player as G6_Player
from players.g1_player import Player as G1_Player
from players.g8_player import G8_Player
from players.group10_player import Player as G10_Player
from players.player_7 import Player as G7_Player
from players.g9_player import Player as G9_Player
from players.g5_player import Player as G5_Player
from players.group_3 import Player as G3_Player
from shapely.geometry import Polygon, LineString, Point
from shapely.ops import split
import tkinter as tk

from players.player_4 import Player as G4_Player

class PieceOfCakeGame:
    def __init__(self, args, root):
        self.start_time = time.time()
        self.use_gui = not args.no_gui
        self.do_logging = not args.disable_logging
        self.is_paused = False
        self.root = root
        self.game_state = "pause"
        self.game_speed = "normal"
        self.scale = int(args.scale)

        if self.use_gui:
            self.canvas_width = 1500
            self.canvas_height = 800
            self.use_timeout = False
        else:
            self.use_timeout = not args.disable_timeout

        self.logger = logging.getLogger(__name__)
        # create file handler which logs even debug messages
        if self.do_logging:
            self.logger.setLevel(logging.DEBUG)
            self.log_dir = args.log_path
            if self.log_dir:
                os.makedirs(self.log_dir, exist_ok=True)
            fh = logging.FileHandler(os.path.join(self.log_dir, 'debug.log'), mode="w")
            fh.setLevel(logging.DEBUG)
            fh.setFormatter(logging.Formatter('%(message)s'))
            fh.addFilter(MainLoggingFilter(__name__))
            self.logger.addHandler(fh)
            result_path = os.path.join(self.log_dir, "results.log")
            rfh = logging.FileHandler(result_path, mode="w")
            rfh.setLevel(logging.INFO)
            rfh.setFormatter(logging.Formatter('%(message)s'))
            rfh.addFilter(MainLoggingFilter(__name__))
            self.logger.addHandler(rfh)
        else:
            if args.log_path:
                self.logger.setLevel(logging.INFO)
                result_path = args.log_path
                self.log_dir = os.path.dirname(result_path)
                if self.log_dir:
                    os.makedirs(self.log_dir, exist_ok=True)
                rfh = logging.FileHandler(result_path, mode="w")
                rfh.setLevel(logging.INFO)
                rfh.setFormatter(logging.Formatter('%(message)s'))
                rfh.addFilter(MainLoggingFilter(__name__))
                self.logger.addHandler(rfh)
            else:
                self.logger.setLevel(logging.ERROR)
                self.logger.disabled = True

        self.logger.info("Initialise random number generator with seed {}".format(args.seed))

        self.rng = np.random.default_rng(args.seed)

        self.player = None
        self.player_name = None
        self.player_time = constants.timeout
        self.player_timeout = False
        self.cake_len = None
        self.cake_width = None

        self.tolerance = args.tolerance
        self.requests = []
        self.cur_pos = None
        self.prev_pos = None
        self.penalty = None
        self.polygon_list = None
        self.goal_reached = False
        self.assignment = None
        self.x_offset = 50
        self.y_offset = 50
        self.cake_cuts = []
        self.turns = 0
        self.valid_moves = 0
        self.timeout_warning_count = 0
        self.max_turns = 1e9

        self.add_player(args.player)
        self.initialize(args.requests)

    def add_player(self, player_in):
        if player_in in constants.possible_players:
            if player_in.lower() == 'd':
                player_class = DefaultPlayer
                player_name = "Default Player"
            else:
                player_class = eval("G{}_Player".format(player_in))
                player_name = "Group {}".format(player_in)

            self.logger.info(
                "Adding player {} from class {}".format(player_name, player_class.__module__))
            precomp_dir = os.path.join("precomp", player_name)
            os.makedirs(precomp_dir, exist_ok=True)

            start_time = 0
            is_timeout = False
            if self.use_timeout:
                signal.signal(signal.SIGALRM, timeout_handler)
                signal.alarm(constants.timeout)
            try:
                start_time = time.time()
                player = player_class(rng=self.rng, logger=self.get_player_logger(player_name),
                                      precomp_dir=precomp_dir, tolerance=self.tolerance)
                if self.use_timeout:
                    signal.alarm(0)  # Clear alarm
            except TimeoutException:
                is_timeout = True
                player = None
                self.logger.error(
                    "Initialization Timeout {} since {:.3f}s reached.".format(player_name, constants.timeout))

            init_time = time.time() - start_time

            if not is_timeout:
                self.logger.info("Initializing player {} took {:.3f}s".format(player_name, init_time))
            self.player = player
            self.player_name = player_name

        else:
            self.logger.error("Failed to insert player {} since invalid player name provided.".format(player_in))

    def get_player_logger(self, player_name):
        player_logger = logging.getLogger("{}.{}".format(__name__, player_name))

        if self.do_logging:
            player_logger.setLevel(logging.INFO)
            # add handler to self.logger with filtering
            player_fh = logging.FileHandler(os.path.join(self.log_dir, '{}.log'.format(player_name)), mode="w")
            player_fh.setLevel(logging.DEBUG)
            player_fh.setFormatter(logging.Formatter('%(message)s'))
            player_fh.addFilter(PlayerLoggingFilter(player_name))
            self.logger.addHandler(player_fh)
        else:
            player_logger.setLevel(logging.ERROR)
            player_logger.disabled = True

        return player_logger

    def initialize(self, requests):
        # If requests are provided, load them into self.requests
        if requests:
            self.logger.info("Loading requests from {}".format(requests))
            with open(requests, "r") as f:
                requests_obj = json.load(f)
            self.requests = np.array(requests_obj["requests"]).tolist()

            # Validate the map
            if not self.validate_requests():
                self.logger.error("Requests are invalid")
                raise Exception("Invalid Requests")
        else:
            # If no requests are provided, generate requests uniformly from the range 10 to 100
            self.generate_requests()

        print("Requests generated successfully...")

        # Uncomment to save the maze in a json file
        # data = {
        #     "requests": self.requests
        # }
        # filename = 'data.json'
        # file_path = os.path.join(os.getcwd(), filename)
        # with open(filename, 'w') as json_file:
        #     json.dump(data, json_file, indent=4)
        #
        # print(f"JSON file '{filename}' created successfully at {file_path}")
        self.polygon_list = [
            Polygon([(0, 0), (0, self.cake_len), (self.cake_width, self.cake_len), (self.cake_width, 0)])]

        if self.use_gui:
            self.canvas = tk.Canvas(self.root, height=self.canvas_height, width=self.canvas_width, bg="#FCF1E3")
            self.canvas.pack()
            self.draw_cake()
            self.root.mainloop()
        else:
            self.play_game()

    def generate_requests(self):
        while 1:
            requests_sum = 0
            self.requests = []
            numRequests = self.rng.integers(10, 101)

            for _ in range(numRequests - 1):
                # Generate a float number between 10 and 100
                request = self.rng.uniform(10, 100)
                self.requests.append(request)
                requests_sum += request

            if self.validate_requests():
                break
            else:
                print("Invalid requests generated. Regenerating...")

    def validate_requests(self):
        # Check the sum of requests should be less than cake size.
        print("Requests: ", self.requests)
        print("Sum of requests: ", np.sum(self.requests))
        if np.sum(self.requests) > 10000:
            return False

        # Check the number of requests should be between 1 and 100
        if len(self.requests) < 1 or len(self.requests) > 100:
            return False

        # Check each request should be between 10 and 100
        for request in self.requests:
            if request < 10 or request > 100:
                return False

        # Find shape of a cake with length l and 1.6l to fit all requests
        self.cake_len = round(math.sqrt(1.05 * np.sum(self.requests) / 1.6), 2)
        self.cake_width = round(self.cake_len * 1.6, 2)

        self.scale = 700/self.cake_len
        print("Cake size: ", self.cake_len * self.cake_width)
        return True

    def resume(self):
        if self.game_state == "pause":
            self.game_state = "resume"
            self.game_speed = "normal"
            self.root.after(50, self.play_game)

    def pause(self):
        if self.game_state != "over":
            self.game_state = "pause"

    def step(self):
        if self.game_state != "over":
            self.game_state = "pause"
            self.root.after(100, self.play_game)

    def toggle_speed(self):
        if self.game_state == "resume":
            if self.game_speed == "normal":
                self.game_speed = "fast"
            else:
                self.game_speed = "normal"

    def divide_polygon(self, polygon, line):
        """
        Divide a convex polygon by a line segment into two polygons.

        Parameters:
        - polygon: A convex polygon (as a Shapely Polygon object)
        - line_points: A list containing two points that represent the line segment

        Returns:
        - Two polygons (as shapely Polygon objects) that result from dividing the original polygon
        """
        # Create the convex polygon and the line segment using Shapely
        # polygon = Polygon(polygon_points)
        # line = LineString(line_points)

        # make polygon input geometry valid
        if self.player_name == "Group 2":
            polygon = polygon.convex_hull

        # Check if the line intersects with the polygon
        if not line.intersects(polygon):
            return [polygon]
        # Split the polygon into two pieces
        result = split(polygon, line)

        # Convert the result into individual polygons

        polygons = []
        for i in range(len(result.geoms)):
            polygons.append(result.geoms[i])

        return polygons

    def play_game(self):
        self.turns += 1

        # Create the state object for the player
        before_state = PieceOfCakeState(self.polygon_list, self.cur_pos, self.turns, self.requests, self.cake_len, self.cake_width)
        returned_action = None
        if (not self.player_timeout) and self.timeout_warning_count < 3:
            player_start = time.time()
            try:
                # Call the player's move function for turn on this move
                returned_action = self.player.move(
                    current_percept=before_state
                )
            except Exception as e:
                print(f"Exception in player code: {e}")
                traceback.print_exc()
                returned_action = None

            player_time_taken = time.time() - player_start
            self.logger.debug("Player {} took {:.3f}s".format(self.player_name, player_time_taken))
            if player_time_taken > 10:
                self.logger.warning("Player {} took {:.3f}s".format(self.player_name, player_time_taken))
                self.timeout_warning_count += 1

            self.player_time -= player_time_taken
            if self.player_time <= 0:
                self.player_timeout = True
                returned_action = None

        print("Move received: ", returned_action)
        if self.check_action(returned_action):
            if self.check_and_apply_action(returned_action):
                print("Move Accepted! New position", self.cur_pos)
                self.logger.debug("Received move from {}".format(self.player_name))
                self.valid_moves += 1
            else:
                self.logger.info("Invalid move from {} as it does not follow the rules".format(self.player_name))
        else:
            print("Invalid move")
            self.logger.info("Invalid move from {} as it doesn't follow the return format".format(self.player_name))

        if self.use_gui:
            self.draw_cake()


        print("Turn {} complete".format(self.turns))

        if self.penalty is not None:
            self.game_state = "over"
            print("Assignment completed!\n\n Total Penalty: {}\n".format(self.penalty))
            self.end_time = time.time()
            print("\nTime taken: {}\n".format(self.end_time - self.start_time))
            return

        if self.turns < self.max_turns and not self.player_timeout:
            if self.use_gui:
                if self.game_state == "resume":
                    if self.game_speed == "normal":
                        self.root.after(200, self.play_game)
                    else:
                        self.root.after(5, self.play_game)
            else:
                self.play_game()
        else:
            print("Timeout: Pieces not assigned...\n\n")
            self.game_state = "over"
            self.end_time = time.time()
            print("\nTime taken: {}\nValid moves: {}\n".format(self.end_time - self.start_time, self.valid_moves))
            return

    # Verify the action returned by the player
    def check_action(self, action):
        print("Checking action: ", action)
        if action is None:
            print("No action returned")
            return False
        if type(action) is not tuple:
            return False
        if len(action) != 2:
            return False
        if type(action[0]) is not int:
            return False
        if action[0] < 1 or action[0] > 3:
            return False
        if type(action[1]) is not list:
            return False
        if action[0] == constants.INIT and self.turns != 1:
            return False
        if (action[0] == constants.INIT or action[0] == constants.CUT) and len(action[1]) != 2:
            return False
        # Check if action[1] is a list of float values with maximum 2 decimal places
        if (action[0] == constants.INIT or action[0] == constants.CUT) and not all(isinstance(x, (int, float)) and x == round(x, 2) for x in action[1]):
            return False

        # For assign action, check
        # 1 if the length of the list is equal to the number of requests
        # 2 All the values which are greater than -1 are unique
        # 3 All the values are integers and greater than -1

        if action[0] == constants.ASSIGN:
            if len(action[1]) != len(self.requests):
                return False
            temp = [x for x in action[1] if x != -1]
            if len(set(temp)) != len(temp):
                return False
            if not all(isinstance(x, int) and x >= -1 for x in action[1]):
                return False

        return True

    def invalid_knife_position(self, pos):
        cur_x, cur_y = pos
        if (cur_x != 0 and cur_x != self.cake_width) and (cur_y != 0 and cur_y != self.cake_len):
            return True

        if cur_x == 0 or cur_x == self.cake_width:
            if cur_y < 0 or cur_y > self.cake_len:
                return True

        if cur_y == 0 or cur_y == self.cake_len:
            if cur_x < 0 or cur_x > self.cake_width:
                return True
        return False

    def check_and_apply_action(self, action):
        if action[0] == constants.INIT:
            if self.invalid_knife_position(action[1]):
                return False
            self.cur_pos = action[1]
            return True
        elif action[0] == constants.CUT:
            cur_x, cur_y = action[1]

            # Check if the next position is on the boundary of the cake
            if self.invalid_knife_position(action[1]):
                return False

            # If the next position is same then the cut is invalid
            if self.cur_pos[0] == cur_x and self.cur_pos[1] == cur_y:
                return False

            # If the cut has already been made then it's invalid
            if self.prev_pos is not None and ((self.prev_pos[0], self.prev_pos[1], cur_x, cur_y) in self.cake_cuts or (cur_x, cur_y, self.prev_pos[0], self.prev_pos[1]) in self.cake_cuts):
                return False

            # Check if the cut is horizontal across the cake boundary
            if cur_x == 0 or cur_x == self.cake_width:
                if self.cur_pos[0] == cur_x:
                    return False

            # Check if the cut is vertical across the cake boundary
            if cur_y == 0 or cur_y == self.cake_len:
                if self.cur_pos[1] == cur_y:
                    return False

            # Cut the cake piece
            newPieces = []
            for polygon in self.polygon_list:
                line_points = LineString([tuple(self.cur_pos), tuple(action[1])])
                slices = self.divide_polygon(polygon, line_points)
                for slice in slices:
                    newPieces.append(slice)

            self.polygon_list = newPieces
            self.prev_pos = self.cur_pos
            self.cur_pos = action[1]
            return True
        elif action[0] == constants.ASSIGN:
            self.penalty = 0
            self.assignment = action[1]
            for request_index, assignment in enumerate(action[1]):
                # check if the cake piece fit on a plate of diameter 25 and calculate penaly accordingly
                if assignment == -1 or (not self.can_cake_fit_in_plate(self.polygon_list[assignment])):
                    self.penalty += 100
                else:
                    penalty_percentage = 100 * abs(self.polygon_list[assignment].area - self.requests[request_index])/self.requests[request_index]
                    if penalty_percentage > self.tolerance:
                        self.penalty += penalty_percentage
            self.prev_pos = None
            return True
        return False

    def centroid(self, polygon):
        """
        Calculate the centroid (geometric center) of a polygon.

        Parameters:
        - polygon_points: List of tuples representing vertices of the polygon (in order)

        Returns:
        - The centroid as a tuple (x, y)
        """
        centroid_point = polygon.centroid
        return (centroid_point.x, centroid_point.y)

    def euclidean_distance(self, point1, point2):
        """
        Calculate the Euclidean distance between two points.

        Parameters:
        - point1, point2: Tuples representing two points (x1, y1), (x2, y2)

        Returns:
        - The Euclidean distance between the points
        """
        return math.sqrt((point1[0] - point2[0]) ** 2 + (point1[1] - point2[1]) ** 2)

    def can_cake_fit_in_plate(self, cake_piece, radius=12.5):
        """
        Check if the cake can fit inside a plate of radius 12.5.

        Parameters:
        - cake_pieces: Cake pieces (as shapely Polygon object)
        - radius: The radius of the circle

        Returns:
        - True if the cake can fit inside the plate, False otherwise
        """
<<<<<<< HEAD
        if cake_piece.area < 0.25:
            return True
=======
        # Return True if cake piece has de minimis area
        if cake_piece.area < 0.25:
            return True

>>>>>>> b290fdfe
        # Step 1: Get the points on the cake piece and store as numpy array

        cake_points = np.array(list(zip(*cake_piece.exterior.coords.xy)), dtype=np.double)

        # Step 2: Find the minimum bounding circle of the cake piece
        res = miniball.miniball(cake_points)

        return res["radius"] <= radius

    def draw_cake(self):
        self.canvas.delete("position")
        # Create a rectangle for the background of length and width l and 1.6l
        self.canvas.create_rectangle(self.x_offset, self.y_offset, self.x_offset + self.cake_width * self.scale, self.y_offset + self.cake_len * self.scale, tags="background", fill="#FFD1DC")

        self.canvas.create_text(self.scale*self.cake_width + 100, 50, text="Request ID", font=("Arial", 14), fill="black",
                                activefill="gray", tags="requests")

        self.canvas.create_text(self.scale * self.cake_width + 200, 50, text="Requests", font=("Arial", 14),
                                fill="black",
                                activefill="gray", tags="requests")

        if self.assignment is not None:
            self.canvas.create_text(self.scale * self.cake_width + 300, 50, text="Assignment", font=("Arial", 14),
                                fill="black",
                                activefill="gray", tags="requests")

        # Next to the cake, print all the requests
        for i, request in enumerate(self.requests):
            x = self.scale*self.cake_width + 200
            y = 50 + (i+1) * 20
            # print the request along with the position
            self.canvas.create_text(x-100, y, text="{}".format(i), font=("Arial", 14), fill="black",
                                    activefill="gray", tags="requests")
            self.canvas.create_text(x, y, text="{:.2f}".format(request), font=("Arial", 14), fill="black",
                                    activefill="gray", tags="requests")

            if self.assignment is not None:
                if self.can_cake_fit_in_plate(self.polygon_list[self.assignment[i]]):
                    self.canvas.create_text(x+100, y, text="{}".format(round(self.polygon_list[self.assignment[i]].area, 2)), font=("Arial", 14), fill="green",
                                        activefill="gray", tags="requests")
                else:
                    self.canvas.create_text(x + 100, y,
                                            text="{}".format(round(self.polygon_list[self.assignment[i]].area, 2)),
                                            font=("Arial", 14), fill="red",
                                            activefill="gray", tags="requests")

        # Mark the start, cur, and end positions
        if self.cur_pos is not None:
            self.mark_position(self.cur_pos)
        # self.mark_position(self.end_pos, "red")
        self.create_buttons()
        if self.prev_pos is not None:
            self.cake_cuts.append((self.prev_pos[0], self.prev_pos[1],
                                    self.cur_pos[0], self.cur_pos[1]))

        for cut in self.cake_cuts:
            self.canvas.create_line(self.x_offset + cut[0]*self.scale, self.y_offset + cut[1]*self.scale, self.x_offset + cut[2]*self.scale, self.y_offset + cut[3]*self.scale, fill="black", width=2, tags="cuts")

        # Get centroid of each polygon and mark it's area
        for polygon in self.polygon_list:
            cent = self.centroid(polygon)
            if self.can_cake_fit_in_plate(polygon):
                self.mark_area(cent, "green", polygon.area)
            else:
                self.mark_area(cent, "red", polygon.area)

        if self.penalty is not None:
            self.canvas.create_text(700, 20, text="Penalty: {}".format(self.penalty), font=("Arial", 14), fill="black",
                                              activefill="gray", tags="penalty text")
            # Calculate the sum of lengths of all the cuts
            total_length = 0
            for cut in self.cake_cuts:
                total_length += self.euclidean_distance((cut[0], cut[1]), (cut[2], cut[3]))
            self.canvas.create_text(900, 20, text="Total Length: {:.2f}".format(total_length), font=("Arial", 14), fill="black",
                                              activefill="gray", tags="penalty text")

    def create_buttons(self):
        # Create text-based "Pause" button on the canvas
        self.pause_btn = self.canvas.create_text(250, 20, text="Pause", font=("Arial", 14), fill="black",
                                                 activefill="gray", tags="pause_button")
        self.canvas.tag_bind("pause_button", "<Button-1>", lambda e: self.pause())

        # Create a text-based "Reset" button on the canvas
        self.resume_btn = self.canvas.create_text(350, 20, text="Start/Resume", font=("Arial", 14), fill="black",
                                                  activefill="gray", tags="resume_button")
        self.canvas.tag_bind("resume_button", "<Button-1>", lambda e: self.resume())

        self.resume_btn = self.canvas.create_text(450, 20, text="1X/4X", font=("Arial", 14), fill="black",
                                                  activefill="gray", tags="speed_button")
        self.canvas.tag_bind("speed_button", "<Button-1>", lambda e: self.toggle_speed())

        self.step_btn = self.canvas.create_text(550, 20, text="Step", font=("Arial", 14), fill="black",
                                                  activefill="gray", tags="step_button")
        self.canvas.tag_bind("step_button", "<Button-1>", lambda e: self.step())

    def mark_area(self, pos, color, area):
        x, y = pos

        x1, y1 = self.x_offset + x * self.scale, self.y_offset + y * self.scale
        self.canvas.create_text(x1, y1, text="{:.2f}".format(area), font=("Arial", 15), fill=color, tags="position", )

    def mark_position(self, pos):
        x, y = pos

        x1, y1 = self.x_offset + x * self.scale, self.y_offset + y * self.scale
        r = self.scale/8
        self.canvas.create_oval(x1 - r, y1 - r, x1 + r, y1 + r, fill="", outline="blue", width=1, tags="position")<|MERGE_RESOLUTION|>--- conflicted
+++ resolved
@@ -525,15 +525,10 @@
         Returns:
         - True if the cake can fit inside the plate, False otherwise
         """
-<<<<<<< HEAD
-        if cake_piece.area < 0.25:
-            return True
-=======
         # Return True if cake piece has de minimis area
         if cake_piece.area < 0.25:
             return True
 
->>>>>>> b290fdfe
         # Step 1: Get the points on the cake piece and store as numpy array
 
         cake_points = np.array(list(zip(*cake_piece.exterior.coords.xy)), dtype=np.double)
