--- conflicted
+++ resolved
@@ -17,11 +17,8 @@
 from utils import *
 from players.g9_player import Player as G9_Player
 from players.default_player import Player as DefaultPlayer
-<<<<<<< HEAD
 from players.g1_player import Player as G1_Player
-=======
 from players.player_7 import Player as G7_Player
->>>>>>> 25fac2b6
 from shapely.geometry import Polygon, LineString, Point
 from shapely.ops import split
 import tkinter as tk
