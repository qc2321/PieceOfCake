--- conflicted
+++ resolved
@@ -5,11 +5,8 @@
 import signal
 import numpy as np
 import math
-<<<<<<< HEAD
 import traceback
-=======
 import matplotlib.pyplot as plt
->>>>>>> bf726d90
 
 from shapely import points, centroid
 
